--- conflicted
+++ resolved
@@ -335,78 +335,26 @@
       BindNodeVisitor::Visit(inside_statement.CastManagedPointerTo<parser::AnalyzeStatement>());
       break;
     }
-<<<<<<< HEAD
-    case parser::StatementType::COPY: {
-      BindNodeVisitor::Visit(inside_statement.CastManagedPointerTo<parser::CopyStatement>());
-      break;
-    }
-    case parser::StatementType::CREATE_FUNC: {
-      BindNodeVisitor::Visit(inside_statement.CastManagedPointerTo<parser::CreateFunctionStatement>());
-      break;
-    }
-    case parser::StatementType::CREATE: {
-      BindNodeVisitor::Visit(inside_statement.CastManagedPointerTo<parser::CreateStatement>());
-      break;
-    }
-=======
->>>>>>> 4716491b
     case parser::StatementType::DELETE: {
       BindNodeVisitor::Visit(inside_statement.CastManagedPointerTo<parser::DeleteStatement>());
       break;
     }
-<<<<<<< HEAD
-    case parser::StatementType::DROP: {
-      BindNodeVisitor::Visit(inside_statement.CastManagedPointerTo<parser::DropStatement>());
-      break;
-    }
-    case parser::StatementType::EXECUTE: {
-      BindNodeVisitor::Visit(inside_statement.CastManagedPointerTo<parser::ExecuteStatement>());
-      break;
-    }
-    case parser::StatementType::EXPLAIN: {
-      BindNodeVisitor::Visit(inside_statement.CastManagedPointerTo<parser::ExplainStatement>());
-      break;
-    }
-=======
->>>>>>> 4716491b
     case parser::StatementType::INSERT: {
       BindNodeVisitor::Visit(inside_statement.CastManagedPointerTo<parser::InsertStatement>());
       break;
     }
-<<<<<<< HEAD
-    case parser::StatementType::PREPARE: {
-      BindNodeVisitor::Visit(inside_statement.CastManagedPointerTo<parser::PrepareStatement>());
-      break;
-    }
-=======
->>>>>>> 4716491b
     case parser::StatementType::SELECT: {
       BindNodeVisitor::Visit(inside_statement.CastManagedPointerTo<parser::SelectStatement>());
       break;
     }
-<<<<<<< HEAD
-    case parser::StatementType::TRANSACTION: {
-      BindNodeVisitor::Visit(inside_statement.CastManagedPointerTo<parser::TransactionStatement>());
-      break;
-    }
-=======
->>>>>>> 4716491b
     case parser::StatementType::UPDATE: {
       BindNodeVisitor::Visit(inside_statement.CastManagedPointerTo<parser::UpdateStatement>());
       break;
     }
-<<<<<<< HEAD
-    case parser::StatementType::VARIABLE_SET: {
-      BindNodeVisitor::Visit(inside_statement.CastManagedPointerTo<parser::VariableSetStatement>());
-      break;
-    }
-    default: {
-=======
     default: {
       // see https://www.postgresql.org/docs/current/sql-explain.html for supported statements
       // TODO(Matt): postgres supports CREATE TABLE AS, or CREATE MATERIALIZED VIEW AS statement, add when we support
       // TODO(Matt): postgres support EXECUTE, add when we support
->>>>>>> 4716491b
       throw BINDER_EXCEPTION("Statement inside explain is invalid.", common::ErrorCode::ERRCODE_SYNTAX_ERROR);
     }
   }
