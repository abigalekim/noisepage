#pragma once
#include <memory>
#include <string>
#include <utility>
#include <variant>
#include <vector>

#include "catalog/catalog_defs.h"
#include "common/managed_pointer.h"
#include "execution/vm/vm_defs.h"
#include "network/network_defs.h"
#include "traffic_cop/traffic_cop_defs.h"

namespace noisepage::catalog {
class Catalog;
}  // namespace noisepage::catalog

namespace noisepage::network {
class ConnectionContext;
class PostgresPacketWriter;
class Statement;
class Portal;
}  // namespace noisepage::network

namespace noisepage::optimizer {
class StatsStorage;
class OptimizeResult;
}  // namespace noisepage::optimizer

namespace noisepage::parser {
class ConstantValueExpression;
class CreateStatement;
class DropStatement;
class TransactionStatement;
class ParseResult;
}  // namespace noisepage::parser

namespace noisepage::planner {
class AbstractPlanNode;
}  // namespace noisepage::planner

namespace noisepage::replication {
class ReplicationManager;
}  // namespace noisepage::replication

namespace noisepage::storage {
class RecoveryManager;
}  // namespace noisepage::storage

namespace noisepage::settings {
class SettingsManager;
}  // namespace noisepage::settings

namespace noisepage::transaction {
class TransactionManager;
}  // namespace noisepage::transaction

namespace noisepage::common {
class ErrorData;
}  // namespace noisepage::common

namespace noisepage::trafficcop {

/**
 * The TrafficCop acts as a translation layer between protocol implementations at at the front-end and execution of
 * queries in the back-end. We strive to encapsulate protocol-agnostic behavior at this layer (i.e. nothing
 * Postgres-specific). Anything protocol specific should be done at the network's protocol interpreter or command
 * processing layers.
 */
class TrafficCop {
 public:
  /**
   * @param txn_manager the transaction manager of the system
   * @param catalog the catalog of the system
   * @param replication_manager The replication manager.
   * @param recovery_manager The recovery manager.
   * @param settings_manager the settings manager
   * @param stats_storage for optimizer calls
   * @param optimizer_timeout for optimizer calls
   * @param use_query_cache whether to cache physical plans and generated code for Extended Query protocol
   * @param execution_mode how to run executable queries after code generation
   */
  TrafficCop(common::ManagedPointer<transaction::TransactionManager> txn_manager,
             common::ManagedPointer<catalog::Catalog> catalog,
             common::ManagedPointer<replication::ReplicationManager> replication_manager,
             common::ManagedPointer<storage::RecoveryManager> recovery_manager,
             common::ManagedPointer<settings::SettingsManager> settings_manager,
             common::ManagedPointer<optimizer::StatsStorage> stats_storage, uint64_t optimizer_timeout,
             bool use_query_cache, const execution::vm::ExecutionMode execution_mode)
      : txn_manager_(txn_manager),
        catalog_(catalog),
        replication_manager_(replication_manager),
        recovery_manager_(recovery_manager),
        settings_manager_(settings_manager),
        stats_storage_(stats_storage),
        optimizer_timeout_(optimizer_timeout),
        use_query_cache_(use_query_cache),
        execution_mode_(execution_mode) {}

  virtual ~TrafficCop() = default;

  /**
   * Hands a buffer of logs to replication
   * @param buffer buffer containing logs
   */
  void HandBufferToReplication(std::unique_ptr<network::ReadBuffer> buffer);

  /**
   * Create a temporary namespace for a connection
   * @param connection_id the unique connection ID to use for the namespace name
   * @param database_name the name of the database the connection is accessing
   * @return a pair of OIDs for the database and the temporary namespace
   */
  std::pair<catalog::db_oid_t, catalog::namespace_oid_t> CreateTempNamespace(network::connection_id_t connection_id,
                                                                             const std::string &database_name);

  /**
   * Drop the temporary namespace for a connection and all enclosing database objects
   * @param ns_oid the OID of the temmporary namespace associated with the connection
   * @param db_oid the OID of the database the connection is accessing
   * @return true if the temporary namespace has been deleted, false otherwise
   */
  bool DropTempNamespace(catalog::db_oid_t db_oid, catalog::namespace_oid_t ns_oid);

  /**
   * @param query SQL string to be parsed
   * @param connection_ctx used to maintain state
   * @return parser's ParseResult, nullptr if failed
   */
  std::variant<std::unique_ptr<parser::ParseResult>, common::ErrorData> ParseQuery(
      const std::string &query, common::ManagedPointer<network::ConnectionContext> connection_ctx) const;

  /**
   * @param connection_ctx context containg txn and catalog accessor to be used
   * @param query bound ParseResult
   * @param parameters parameters for the query, can be nullptr if there are no parameters
   * @return optimize result containing physical plan that can be executed and the plan meta data
   */
  std::unique_ptr<optimizer::OptimizeResult> OptimizeBoundQuery(
      common::ManagedPointer<network::ConnectionContext> connection_ctx,
      common::ManagedPointer<parser::ParseResult> query,
      common::ManagedPointer<std::vector<parser::ConstantValueExpression>> parameters) const;

  /**
   * Calls to txn manager to begin txn, and updates ConnectionContext state
   * @param connection_ctx context to own this txn
   */
  void BeginTransaction(common::ManagedPointer<network::ConnectionContext> connection_ctx) const;

  /**
   * Calls to txn manager to end txn, and updates ConnectionContext state
   * @param connection_ctx context to release its txn
   * @param query_type if the txn is being ended with COMMIT or ROLLBACK
   */
  void EndTransaction(common::ManagedPointer<network::ConnectionContext> connection_ctx,
                      network::QueryType query_type) const;

  /**
   * Contains the logic to reason about BEGIN, COMMIT, ROLLBACK execution. Responsible for outputting results, since we
   * need to be able to do more than return a single TrafficCopResult (i.e. we may need a NOTICE and a COMPLETE)
   * @param connection_ctx context to be modified by changing txn state
   * @param out packet writer for writing results
   * @param explicit_txn_block true if in a txn from BEGIN, false otherwise
   * @param query_type BEGIN, COMMIT, or ROLLBACK
   */
  void ExecuteTransactionStatement(common::ManagedPointer<network::ConnectionContext> connection_ctx,
                                   common::ManagedPointer<network::PostgresPacketWriter> out, bool explicit_txn_block,
                                   noisepage::network::QueryType query_type) const;

  /**
   * Contains logic to reason about binding, and basic IF EXISTS logic.
   * @param connection_ctx context to be used to access the internal txn
   * @param statement parse result to be bound
   * @param parameters parameters for the query being bound, can be nullptr if there are no parameters
   * @return result of the operation
   */
  TrafficCopResult BindQuery(common::ManagedPointer<network::ConnectionContext> connection_ctx,
                             common::ManagedPointer<network::Statement> statement,
                             common::ManagedPointer<std::vector<parser::ConstantValueExpression>> parameters) const;

  /**
   * Contains the logic to handle SET statements.
   * @param connection_ctx The context to be used to access the internal txn.
   * @param statement The set statement to be executed.
   * @return The result of the operation.
   */
  TrafficCopResult ExecuteSetStatement(common::ManagedPointer<network::ConnectionContext> connection_ctx,
                                       common::ManagedPointer<network::Statement> statement) const;

  /**
   * Contains the logic to handle SHOW statements. Currently a hack to only support SHOW TRANSACTION ISOLATION LEVEL
   * @param connection_ctx The context to be used to access the internal txn.
   * @param statement The show statement to be executed.
   * @param out Packet writer for writing results.
   * @return The result of the operation.
   */
  TrafficCopResult ExecuteShowStatement(common::ManagedPointer<network::ConnectionContext> connection_ctx,
                                        common::ManagedPointer<network::Statement> statement,
                                        common::ManagedPointer<network::PostgresPacketWriter> out) const;

  /**
   * Contains the logic to reason about CREATE execution.
   * @param connection_ctx context to be used to access the internal txn
   * @param physical_plan to be executed
   * @param query_type CREATE_TABLE, CREATE_INDEX, etc.
   * @return result of the operation
   */
  TrafficCopResult ExecuteCreateStatement(common::ManagedPointer<network::ConnectionContext> connection_ctx,
                                          common::ManagedPointer<planner::AbstractPlanNode> physical_plan,
                                          noisepage::network::QueryType query_type) const;

  /**
   * Contains the logic to reason about DROP execution.
   * @param connection_ctx context to be used to access the internal txn
   * @param physical_plan to be executed
   * @param query_type DROP_TABLE, DROP_INDEX, etc.
   * @return result of the operation
   */
  TrafficCopResult ExecuteDropStatement(common::ManagedPointer<network::ConnectionContext> connection_ctx,
                                        common::ManagedPointer<planner::AbstractPlanNode> physical_plan,
                                        noisepage::network::QueryType query_type) const;

  /**
   * Contains the logic to reason about EXPLAIN execution.
   * @param connection_ctx context to be used to access the internal txn
   * @param out packet writer to return results
   * @param physical_plan to be executed
<<<<<<< HEAD
   * @param query_type QUERY_EXPLAIN
=======
>>>>>>> 98caf1bf
   * @return result of the operation
   */
  TrafficCopResult ExecuteExplainStatement(common::ManagedPointer<network::ConnectionContext> connection_ctx,
                                           common::ManagedPointer<network::PostgresPacketWriter> out,
                                           common::ManagedPointer<planner::AbstractPlanNode> physical_plan) const;

  /**
   * Contains the logic to reason about DML execution. Responsible for outputting results because we don't want to
   * (can't) stick it in TrafficCopResult.
   * @param connection_ctx context to be used to access the internal txn
   * @param out packet writer to return results
   * @param portal to be executed, may contain parameters
   * @return result of the operation
   */
  TrafficCopResult CodegenPhysicalPlan(common::ManagedPointer<network::ConnectionContext> connection_ctx,
                                       common::ManagedPointer<network::PostgresPacketWriter> out,
                                       common::ManagedPointer<network::Portal> portal) const;
  /**
   * Contains the logic to reason about DML execution. Responsible for outputting results because we don't want to
   * (can't) stick it in TrafficCopResult.
   * @param connection_ctx context to be used to access the internal txn
   * @param out packet writer to return results
   * @param portal to be executed, may contain parameters
   * @return result of the operation
   */
  TrafficCopResult RunExecutableQuery(common::ManagedPointer<network::ConnectionContext> connection_ctx,
                                      common::ManagedPointer<network::PostgresPacketWriter> out,
                                      common::ManagedPointer<network::Portal> portal) const;

  /**
   * Adjust the TrafficCop's optimizer timeout value (for use by SettingsManager)
   * @param optimizer_timeout time in ms to spend on a task @see optimizer::Optimizer constructor
   */
  void SetOptimizerTimeout(const uint64_t optimizer_timeout) { optimizer_timeout_ = optimizer_timeout; }

  /**
   * @return true if query caching enabled, false otherwise
   */
  bool UseQueryCache() const { return use_query_cache_; }

 private:
  common::ManagedPointer<transaction::TransactionManager> txn_manager_;
  common::ManagedPointer<catalog::Catalog> catalog_;
  common::ManagedPointer<replication::ReplicationManager> replication_manager_;
  common::ManagedPointer<storage::RecoveryManager> recovery_manager_;
  common::ManagedPointer<settings::SettingsManager> settings_manager_;
  common::ManagedPointer<optimizer::StatsStorage> stats_storage_;
  uint64_t optimizer_timeout_;
  const bool use_query_cache_;
  const execution::vm::ExecutionMode execution_mode_;
};

}  // namespace noisepage::trafficcop<|MERGE_RESOLUTION|>--- conflicted
+++ resolved
@@ -225,10 +225,6 @@
    * @param connection_ctx context to be used to access the internal txn
    * @param out packet writer to return results
    * @param physical_plan to be executed
-<<<<<<< HEAD
-   * @param query_type QUERY_EXPLAIN
-=======
->>>>>>> 98caf1bf
    * @return result of the operation
    */
   TrafficCopResult ExecuteExplainStatement(common::ManagedPointer<network::ConnectionContext> connection_ctx,
