--- conflicted
+++ resolved
@@ -78,12 +78,8 @@
                            const std::vector<FieldFormat> &field_formats);
 
   /**
-<<<<<<< HEAD
-   * Writes row description + data row for SQL EXPLAIN
-=======
    * Writes row description for SQL EXPLAIN. This is special-cased because it requires the type be
    * PostgresValueType::TEXT. If we ever support TEXT correctly, this function can be removed
->>>>>>> 4716491b
    */
   void WriteExplainRowDescription();
 
